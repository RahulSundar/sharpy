--- conflicted
+++ resolved
@@ -66,11 +66,8 @@
         self.iterative_tol = ct.c_double(0)
         self.iterative_precond = ct.c_bool(False)
         self.cfl1 = ct.c_bool(True)
-<<<<<<< HEAD
+        self.vortex_radius = ct.c_double(vortex_radius_def)
         self.rbm_vel_g = np.ctypeslib.as_ctypes(np.zeros((6)))
-=======
-        self.vortex_radius = ct.c_double(vortex_radius_def)
->>>>>>> 662c64b9
 
 
 class UVMopts(ct.Structure):
@@ -88,13 +85,10 @@
                 ("iterative_precond", ct.c_bool),
                 ("convect_wake", ct.c_bool),
                 ("cfl1", ct.c_bool),
-<<<<<<< HEAD
+                ("vortex_radius", ct.c_double)]
                 ("interp_coords", ct.c_uint),
                 ("filter_method", ct.c_uint),
                 ("interp_method", ct.c_uint),]
-=======
-                ("vortex_radius", ct.c_double)]
->>>>>>> 662c64b9
 
     def __init__(self):
         ct.Structure.__init__(self)
@@ -251,13 +245,10 @@
     uvmopts.iterative_precond = ct.c_bool(options['iterative_precond'].value)
     uvmopts.convect_wake = ct.c_bool(convect_wake)
     uvmopts.cfl1 = ct.c_bool(options['cfl1'])
-<<<<<<< HEAD
+    uvmopts.vortex_radius = ct.c_double(options['vortex_radius'].value)
     uvmopts.interp_coords = ct.c_uint(options["interp_coords"].value)
     uvmopts.filter_method = ct.c_uint(options["filter_method"].value)
     uvmopts.interp_method = ct.c_uint(options["interp_method"].value)
-=======
-    uvmopts.vortex_radius = ct.c_double(options['vortex_radius'].value)
->>>>>>> 662c64b9
 
     flightconditions = FlightConditions()
     flightconditions.rho = options['rho']
