--- conflicted
+++ resolved
@@ -256,15 +256,6 @@
         imag_part_plot = np.hstack(imag_part_plot)
         uinf_part_plot = np.hstack(uinf_part_plot)
 
-<<<<<<< HEAD
-        try:
-            import matplotlib.pyplot as plt
-            plt.scatter(real_part_plot, imag_part_plot, c=uinf_part_plot)
-        except ModuleNotFoundError:
-            cout.cout_wrap('Could not plot in asymptoticstability beacuse there is no Matplotlib', 4)
-
-=======
->>>>>>> f6c226ec
         cout.cout_wrap('Saving velocity analysis results...')
         np.savetxt(self.folder + '/velocity_analysis_min%04d_max%04d_nvel%04d.dat' %(ulb*10, uub*10, num_u),
                    np.concatenate((uinf_part_plot, real_part_plot, imag_part_plot)).reshape((-1, 3), order='F'))
