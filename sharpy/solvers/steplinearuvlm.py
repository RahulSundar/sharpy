--- conflicted
+++ resolved
@@ -356,10 +356,7 @@
         If the ``track_body`` option is on, the output forces are projected from
         the linearization frame, to the G frame. Note that the linearisation
         frame is:
-<<<<<<< HEAD
-=======
-
->>>>>>> e56ef6c4
+
             a. equal to the FoR G at time 0 (linearisation point)
             b. rotates as the body frame specified in the ``track_body_number``
 
@@ -464,10 +461,7 @@
 
         If the ``track_body`` option is on, the function projects all the input
         into a frame that:
-<<<<<<< HEAD
-=======
-
->>>>>>> e56ef6c4
+
             a. is equal to the FoR G at time 0 (linearisation point)
             b. rotates as the body frame specified in the ``track_body_number``
 
