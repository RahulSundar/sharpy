--- conflicted
+++ resolved
@@ -733,7 +733,6 @@
         copied.x = self.x.copy()
         copied.y = self.y.copy()
         copied.u = self.u.copy()
-<<<<<<< HEAD
         copied.t = self.t.copy()
 
 
@@ -758,7 +757,4 @@
         self.tsstruct0 = tsstruct0
         self.timestep_info = []
         self.uvlm = None
-        self.beam = None
-=======
-        copied.t = self.t.copy()
->>>>>>> 954df6dd
+        self.beam = None