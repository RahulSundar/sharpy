import h5py as h5
import numpy as np
import os
import sharpy.utils.algebra as algebra

case_name = 'hale_sigma15'
route = os.path.dirname(os.path.realpath(__file__)) + '/'


# EXECUTION
flow = ['BeamLoader',
        'AerogridLoader',
        # 'NonLinearStatic',
        # 'StaticUvlm',
<<<<<<< HEAD
        'Trim',
        # 'StaticTrim',
        # 'StaticCoupled',
        # 'BeamLoads',
        # 'AerogridPlot',
        # 'BeamPlot',
        # 'DynamicCoupled',
=======
        # 'Trim',
        # 'StaticTrim',
        'StaticCoupled',
        'BeamLoads',
        'AerogridPlot',
        'BeamPlot',
        'DynamicCoupled',
>>>>>>> 599b5301
        ]


# FLIGHT CONDITIONS
u_inf = 25
rho = 0.08991

# trim sigma = 1.5
<<<<<<< HEAD
alpha = 7.22905*np.pi/180
beta = 0*np.pi/180
roll = 0.0*np.pi/180
gravity = 'on'
cs_deflection = -2.76205*np.pi/180
rudder_deflection = 0
thrust = 8.44719
sigma = 1.5
=======
alpha = 7.94*np.pi/180
beta = 0*np.pi/180
roll = 0.0*np.pi/180
gravity = 'on'
cs_deflection = -2.01675*np.pi/180
rudder_deflection = 0
thrust = 7.7783
sigma = 50
>>>>>>> 599b5301
lambda_dihedral = 20*np.pi/180
# trim sigma = 100
# alpha = 8.17774068993*np.pi/180
# beta = 0*np.pi/180
# gravity = 'on'
# cs_deflection = -7.07280072502*np.pi/180
# thrust = 9.01249187
# sigma = 100
# lambda_dihedral = 20*np.pi/180
# # trim sigma = 100 FLAT
# alpha = 8.17774068993*np.pi/180
# beta = 0*np.pi/180
# gravity = 'on'
# cs_deflection = -7.07280072502*np.pi/180
# thrust = 9.01249187
# sigma = 100
# lambda_dihedral = 0*np.pi/180

<<<<<<< HEAD
gust_intensity = 0.0
n_step = 1
relaxation_factor = 0.
tolerance = 1e-5
fsi_tolerance = 1e-7
=======
gust_intensity = 0.
gust_length = 30
n_step = 1
relaxation_factor = 0.1
tolerance = 5e-3
fsi_tolerance = 1e-8
>>>>>>> 599b5301

# MODEL GEOMETRY
# beam
span_main = 16.0
lambda_main = 0.25
lambda_dihedral = 20*np.pi/180
ea_main = 0.5

ea = 1e6
ga = 1e6
gj = 1e4
eiy = 2e4
eiz = 4e6
m_bar_main = 0.75
j_bar_main = 0.075

length_fuselage = 10
offset_fuselage = 1.25*0
sigma_fuselage = 100
m_bar_fuselage = 0.08
j_bar_fuselage = 0.008

span_tail = 2.5
ea_tail = 0.5
fin_height = 2.5
ea_fin = 0.5
sigma_tail = 100
m_bar_tail = 0.08
j_bar_tail = 0.008

# lumped masses
n_lumped_mass = 1
lumped_mass_nodes = np.zeros((n_lumped_mass, ), dtype=int)
lumped_mass = np.zeros((n_lumped_mass, ))
lumped_mass[0] = 50
lumped_mass_inertia = np.zeros((n_lumped_mass, 3, 3))
lumped_mass_position = np.zeros((n_lumped_mass, 3))

# aero
chord_main = 1.0
chord_tail = 0.5
chord_fin = 1

# DISCRETISATION
# spatial discretisation
m = 3
n_elem_multiplier = 1.
n_elem_main = int(4*n_elem_multiplier)
n_elem_tail = int(2*n_elem_multiplier)
n_elem_fin = int(2*n_elem_multiplier)
n_elem_fuselage = int(2*n_elem_multiplier)
n_surfaces = 5

# temporal discretisation
physical_time = 30
# physical_time = 5.5
# physical_time = 3
tstep_factor = 1.
dt = 1.0/m/u_inf*tstep_factor
n_tstep = round(physical_time/dt)
n_tstep = int(12000)


# END OF INPUT-----------------------------------------------------------------

# beam processing
n_node_elem = 3
span_main1 = (1.0 - lambda_main)*span_main
span_main2 = lambda_main*span_main

n_elem_main1 = round(n_elem_main*(1 - lambda_main))
n_elem_main2 = n_elem_main - n_elem_main1

# total number of elements
n_elem = 0
n_elem += n_elem_main1 + n_elem_main1
n_elem += n_elem_main2 + n_elem_main2
n_elem += n_elem_fuselage
n_elem += n_elem_fin
n_elem += n_elem_tail + n_elem_tail

# number of nodes per part
n_node_main1 = n_elem_main1*(n_node_elem - 1) + 1
n_node_main2 = n_elem_main2*(n_node_elem - 1) + 1
n_node_main = n_node_main1 + n_node_main2 - 1
n_node_fuselage = n_elem_fuselage*(n_node_elem - 1) + 1
n_node_fin = n_elem_fin*(n_node_elem - 1) + 1
n_node_tail = n_elem_tail*(n_node_elem - 1) + 1

# total number of nodes
n_node = 0
n_node += n_node_main1 + n_node_main1 - 1
n_node += n_node_main2 - 1 + n_node_main2 - 1
n_node += n_node_fuselage - 1
n_node += n_node_fin - 1
n_node += n_node_tail - 1
n_node += n_node_tail - 1

# stiffness and mass matrices
n_stiffness = 3
base_stiffness_main = sigma*np.diag([ea, ga, ga, gj, eiy, eiz])
base_stiffness_fuselage = base_stiffness_main.copy()*sigma_fuselage
base_stiffness_fuselage[4, 4] = base_stiffness_fuselage[5, 5]
base_stiffness_tail = base_stiffness_main.copy()*sigma_tail
base_stiffness_tail[4, 4] = base_stiffness_tail[5, 5]

n_mass = 3
base_mass_main = np.diag([m_bar_main, m_bar_main, m_bar_main, j_bar_main, 0.5*j_bar_main, 0.5*j_bar_main])
base_mass_fuselage = np.diag([m_bar_fuselage,
                              m_bar_fuselage,
                              m_bar_fuselage,
                              j_bar_fuselage,
                              j_bar_fuselage*0.5,
                              j_bar_fuselage*0.5])
base_mass_tail = np.diag([m_bar_tail,
                          m_bar_tail,
                          m_bar_tail,
                          j_bar_tail,
                          j_bar_tail*0.5,
                          j_bar_tail*0.5])


# PLACEHOLDERS
# beam
x = np.zeros((n_node, ))
y = np.zeros((n_node, ))
z = np.zeros((n_node, ))
structural_twist = np.zeros_like(x)
beam_number = np.zeros((n_elem, ), dtype=int)
frame_of_reference_delta = np.zeros((n_elem, n_node_elem, 3))
conn = np.zeros((n_elem, n_node_elem), dtype=int)
stiffness = np.zeros((n_stiffness, 6, 6))
elem_stiffness = np.zeros((n_elem, ), dtype=int)
mass = np.zeros((n_mass, 6, 6))
elem_mass = np.zeros((n_elem, ), dtype=int)
boundary_conditions = np.zeros((n_node, ), dtype=int)
app_forces = np.zeros((n_node, 6))


# aero
airfoil_distribution = np.zeros((n_elem, n_node_elem), dtype=int)
surface_distribution = np.zeros((n_elem,), dtype=int) - 1
surface_m = np.zeros((n_surfaces, ), dtype=int)
m_distribution = 'uniform'
aero_node = np.zeros((n_node,), dtype=bool)
twist = np.zeros((n_elem, n_node_elem))
chord = np.zeros((n_elem, n_node_elem,))
elastic_axis = np.zeros((n_elem, n_node_elem,))


# FUNCTIONS-------------------------------------------------------------
def clean_test_files():
    fem_file_name = route + '/' + case_name + '.fem.h5'
    if os.path.isfile(fem_file_name):
        os.remove(fem_file_name)

    dyn_file_name = route + '/' + case_name + '.dyn.h5'
    if os.path.isfile(dyn_file_name):
        os.remove(dyn_file_name)

    aero_file_name = route + '/' + case_name + '.aero.h5'
    if os.path.isfile(aero_file_name):
        os.remove(aero_file_name)

    solver_file_name = route + '/' + case_name + '.solver.txt'
    if os.path.isfile(solver_file_name):
        os.remove(solver_file_name)

    flightcon_file_name = route + '/' + case_name + '.flightcon.txt'
    if os.path.isfile(flightcon_file_name):
        os.remove(flightcon_file_name)


def generate_fem():
    stiffness[0, ...] = base_stiffness_main
    stiffness[1, ...] = base_stiffness_fuselage
    stiffness[2, ...] = base_stiffness_tail

    mass[0, ...] = base_mass_main
    mass[1, ...] = base_mass_fuselage
    mass[2, ...] = base_mass_tail

    we = 0
    wn = 0
    # inner right wing
    beam_number[we:we + n_elem_main1] = 0
    y[wn:wn + n_node_main1] = np.linspace(0.0, span_main1, n_node_main1)
    for ielem in range(n_elem_main1):
        conn[we + ielem, :] = ((np.ones((3, ))*(we + ielem)*(n_node_elem - 1)) +
                               [0, 2, 1])
        for inode in range(n_node_elem):
            frame_of_reference_delta[we + ielem, inode, :] = [-1.0, 0.0, 0.0]
    elem_stiffness[we:we + n_elem_main1] = 0
    elem_mass[we:we + n_elem_main1] = 0
    boundary_conditions[0] = 1
    app_forces[0] = [0, thrust, 0, 0, 0, 0]
    we += n_elem_main1
    wn += n_node_main1
    # outer right wing
    beam_number[we:we + n_elem_main1] = 0
    y[wn:wn + n_node_main2 - 1] = y[wn - 1] + np.linspace(0.0, np.cos(lambda_dihedral)*span_main2, n_node_main2)[1:]
    z[wn:wn + n_node_main2 - 1] = z[wn - 1] + np.linspace(0.0, np.sin(lambda_dihedral)*span_main2, n_node_main2)[1:]
    for ielem in range(n_elem_main2):
        conn[we + ielem, :] = ((np.ones((3, ))*(we + ielem)*(n_node_elem - 1)) +
                               [0, 2, 1])
        for inode in range(n_node_elem):
            frame_of_reference_delta[we + ielem, inode, :] = [-1.0, 0.0, 0.0]
    elem_stiffness[we:we + n_elem_main2] = 0
    elem_mass[we:we + n_elem_main2] = 0
    boundary_conditions[wn + n_node_main2 - 2] = -1
    we += n_elem_main2
    wn += n_node_main2 - 1
    # inner left wing
    beam_number[we:we + n_elem_main1 - 1] = 1
    y[wn:wn + n_node_main1 - 1] = np.linspace(0.0, -span_main1, n_node_main1)[1:]
    for ielem in range(n_elem_main1):
        conn[we + ielem, :] = ((np.ones((3, ))*(we+ielem)*(n_node_elem - 1)) +
                               [0, 2, 1])
        for inode in range(n_node_elem):
            frame_of_reference_delta[we + ielem, inode, :] = [1.0, 0.0, 0.0]
    conn[we, 0] = 0
    elem_stiffness[we:we + n_elem_main1] = 0
    elem_mass[we:we + n_elem_main1] = 0
    we += n_elem_main1
    wn += n_node_main1 - 1
    # outer left wing
    beam_number[we:we + n_elem_main2] = 1
    y[wn:wn + n_node_main2 - 1] = y[wn - 1] + np.linspace(0.0, -np.cos(lambda_dihedral)*span_main2, n_node_main2)[1:]
    z[wn:wn + n_node_main2 - 1] = z[wn - 1] + np.linspace(0.0, np.sin(lambda_dihedral)*span_main2, n_node_main2)[1:]
    for ielem in range(n_elem_main2):
        conn[we + ielem, :] = ((np.ones((3, ))*(we+ielem)*(n_node_elem - 1)) +
                               [0, 2, 1])
        for inode in range(n_node_elem):
            frame_of_reference_delta[we + ielem, inode, :] = [1.0, 0.0, 0.0]
    elem_stiffness[we:we + n_elem_main2] = 0
    elem_mass[we:we + n_elem_main2] = 0
    boundary_conditions[wn + n_node_main2 - 2] = -1
    we += n_elem_main2
    wn += n_node_main2 - 1
    # fuselage
    beam_number[we:we + n_elem_fuselage] = 2
    x[wn:wn + n_node_fuselage - 1] = np.linspace(0.0, length_fuselage, n_node_fuselage)[1:]
    z[wn:wn + n_node_fuselage - 1] = np.linspace(0.0, offset_fuselage, n_node_fuselage)[1:]
    for ielem in range(n_elem_fuselage):
        conn[we + ielem, :] = ((np.ones((3,))*(we + ielem)*(n_node_elem - 1)) +
                               [0, 2, 1])
        for inode in range(n_node_elem):
            frame_of_reference_delta[we + ielem, inode, :] = [0.0, 1.0, 0.0]
    conn[we, 0] = 0
    elem_stiffness[we:we + n_elem_fuselage] = 1
    elem_mass[we:we + n_elem_fuselage] = 1
    we += n_elem_fuselage
    wn += n_node_fuselage - 1
    global end_of_fuselage_node
    end_of_fuselage_node = wn - 1
    # fin
    beam_number[we:we + n_elem_fin] = 3
    x[wn:wn + n_node_fin - 1] = x[end_of_fuselage_node]
    z[wn:wn + n_node_fin - 1] = z[end_of_fuselage_node] + np.linspace(0.0, fin_height, n_node_fin)[1:]
    for ielem in range(n_elem_fin):
        conn[we + ielem, :] = ((np.ones((3,))*(we + ielem)*(n_node_elem - 1)) +
                               [0, 2, 1])
        for inode in range(n_node_elem):
            frame_of_reference_delta[we + ielem, inode, :] = [-1.0, 0.0, 0.0]
    conn[we, 0] = end_of_fuselage_node
    elem_stiffness[we:we + n_elem_fin] = 2
    elem_mass[we:we + n_elem_fin] = 2
    we += n_elem_fin
    wn += n_node_fin - 1
    end_of_fin_node = wn - 1
    # right tail
    beam_number[we:we + n_elem_tail] = 4
    x[wn:wn + n_node_tail - 1] = x[end_of_fin_node]
    y[wn:wn + n_node_tail - 1] = np.linspace(0.0, span_tail, n_node_tail)[1:]
    z[wn:wn + n_node_tail - 1] = z[end_of_fin_node]
    for ielem in range(n_elem_tail):
        conn[we + ielem, :] = ((np.ones((3, ))*(we + ielem)*(n_node_elem - 1)) +
                               [0, 2, 1])
        for inode in range(n_node_elem):
            frame_of_reference_delta[we + ielem, inode, :] = [-1.0, 0.0, 0.0]
    conn[we, 0] = end_of_fin_node
    elem_stiffness[we:we + n_elem_tail] = 2
    elem_mass[we:we + n_elem_tail] = 2
    boundary_conditions[wn + n_node_tail - 2] = -1
    we += n_elem_tail
    wn += n_node_tail - 1
    # left tail
    beam_number[we:we + n_elem_tail] = 5
    x[wn:wn + n_node_tail - 1] = x[end_of_fin_node]
    y[wn:wn + n_node_tail - 1] = np.linspace(0.0, -span_tail, n_node_tail)[1:]
    z[wn:wn + n_node_tail - 1] = z[end_of_fin_node]
    for ielem in range(n_elem_tail):
        conn[we + ielem, :] = ((np.ones((3, ))*(we + ielem)*(n_node_elem - 1)) +
                               [0, 2, 1])
        for inode in range(n_node_elem):
            frame_of_reference_delta[we + ielem, inode, :] = [1.0, 0.0, 0.0]
    conn[we, 0] = end_of_fin_node
    elem_stiffness[we:we + n_elem_tail] = 2
    elem_mass[we:we + n_elem_tail] = 2
    boundary_conditions[wn + n_node_tail - 2] = -1
    we += n_elem_tail
    wn += n_node_tail - 1

    with h5.File(route + '/' + case_name + '.fem.h5', 'a') as h5file:
        coordinates = h5file.create_dataset('coordinates', data=np.column_stack((x, y, z)))
        conectivities = h5file.create_dataset('connectivities', data=conn)
        num_nodes_elem_handle = h5file.create_dataset(
            'num_node_elem', data=n_node_elem)
        num_nodes_handle = h5file.create_dataset(
            'num_node', data=n_node)
        num_elem_handle = h5file.create_dataset(
            'num_elem', data=n_elem)
        stiffness_db_handle = h5file.create_dataset(
            'stiffness_db', data=stiffness)
        stiffness_handle = h5file.create_dataset(
            'elem_stiffness', data=elem_stiffness)
        mass_db_handle = h5file.create_dataset(
            'mass_db', data=mass)
        mass_handle = h5file.create_dataset(
            'elem_mass', data=elem_mass)
        frame_of_reference_delta_handle = h5file.create_dataset(
            'frame_of_reference_delta', data=frame_of_reference_delta)
        structural_twist_handle = h5file.create_dataset(
            'structural_twist', data=structural_twist)
        bocos_handle = h5file.create_dataset(
            'boundary_conditions', data=boundary_conditions)
        beam_handle = h5file.create_dataset(
            'beam_number', data=beam_number)
        app_forces_handle = h5file.create_dataset(
            'app_forces', data=app_forces)
        lumped_mass_nodes_handle = h5file.create_dataset(
            'lumped_mass_nodes', data=lumped_mass_nodes)
        lumped_mass_handle = h5file.create_dataset(
            'lumped_mass', data=lumped_mass)
        lumped_mass_inertia_handle = h5file.create_dataset(
            'lumped_mass_inertia', data=lumped_mass_inertia)
        lumped_mass_position_handle = h5file.create_dataset(
            'lumped_mass_position', data=lumped_mass_position)

    if False:
        import matplotlib.pyplot as plt
        plt.figure()
        plt.scatter(x, y)
        plt.scatter(x[boundary_conditions == -1], y[boundary_conditions == -1], s=None)
        plt.scatter(x[boundary_conditions == 1], y[boundary_conditions == 1], s=None)
        plt.xlabel('x')
        plt.ylabel('y')
        plt.show()
        plt.figure()
        plt.scatter(y, z)
        plt.scatter(y[boundary_conditions == -1], z[boundary_conditions == -1], s=None)
        plt.scatter(y[boundary_conditions == 1], z[boundary_conditions == 1], s=None)
        plt.xlabel('y')
        plt.ylabel('z')
        plt.show()


def generate_aero_file():
    global x, y, z
    # control surfaces
    n_control_surfaces = 2
    control_surface = np.zeros((n_elem, n_node_elem), dtype=int) - 1
    control_surface_type = np.zeros((n_control_surfaces, ), dtype=int)
    control_surface_deflection = np.zeros((n_control_surfaces, ))
    control_surface_chord = np.zeros((n_control_surfaces, ), dtype=int)
    control_surface_hinge_coord = np.zeros((n_control_surfaces, ), dtype=float)

    # control surface type 0 = static
    # control surface type 1 = dynamic
    control_surface_type[0] = 0
    control_surface_deflection[0] = cs_deflection
    control_surface_chord[0] = m
    control_surface_hinge_coord[0] = -0.25 # nondimensional wrt elastic axis (+ towards the trailing edge)

    control_surface_type[1] = 0
    control_surface_deflection[1] = rudder_deflection
    control_surface_chord[1] = m
    control_surface_hinge_coord[1] = -0.25 # nondimensional wrt elastic axis (+ towards the trailing edge)

    we = 0
    wn = 0
    # right wing (surface 0, beam 0)
    i_surf = 0
    airfoil_distribution[we:we + n_elem_main, :] = 0
    surface_distribution[we:we + n_elem_main] = i_surf
    surface_m[i_surf] = m
    aero_node[wn:wn + n_node_main] = True
    temp_chord = np.linspace(chord_main, chord_main, n_node_main)
    node_counter = 0
    for i_elem in range(we, we + n_elem_main):
        for i_local_node in range(n_node_elem):
            if not i_local_node == 0:
                node_counter += 1
            chord[i_elem, i_local_node] = temp_chord[node_counter]
            elastic_axis[i_elem, i_local_node] = ea_main

    we += n_elem_main
    wn += n_node_main

    # left wing (surface 1, beam 1)
    i_surf = 1
    airfoil_distribution[we:we + n_elem_main, :] = 0
    # airfoil_distribution[wn:wn + n_node_main - 1] = 0
    surface_distribution[we:we + n_elem_main] = i_surf
    surface_m[i_surf] = m
    aero_node[wn:wn + n_node_main - 1] = True
    # chord[wn:wn + num_node_main - 1] = np.linspace(main_chord, main_tip_chord, num_node_main)[1:]
    # chord[wn:wn + num_node_main - 1] = main_chord
    # elastic_axis[wn:wn + num_node_main - 1] = main_ea
    temp_chord = np.linspace(chord_main, chord_main, n_node_main)
    node_counter = 0
    for i_elem in range(we, we + n_elem_main):
        for i_local_node in range(n_node_elem):
            if not i_local_node == 0:
                node_counter += 1
            chord[i_elem, i_local_node] = temp_chord[node_counter]
            elastic_axis[i_elem, i_local_node] = ea_main
    we += n_elem_main
    wn += n_node_main - 1

    we += n_elem_fuselage
    wn += n_node_fuselage - 1 - 1
    #
    # # fin (surface 2, beam 3)
    i_surf = 2
    airfoil_distribution[we:we + n_elem_fin, :] = 0
    # airfoil_distribution[wn:wn + n_node_fin] = 0
    surface_distribution[we:we + n_elem_fin] = i_surf
    surface_m[i_surf] = m
    aero_node[wn:wn + n_node_fin] = True
    # chord[wn:wn + num_node_fin] = fin_chord
    for i_elem in range(we, we + n_elem_fin):
        for i_local_node in range(n_node_elem):
            chord[i_elem, i_local_node] = chord_fin
            elastic_axis[i_elem, i_local_node] = ea_fin
            control_surface[i_elem, i_local_node] = 1
    # twist[end_of_fuselage_node] = 0
    # twist[wn:] = 0
    # elastic_axis[wn:wn + num_node_main] = fin_ea
    we += n_elem_fin
    wn += n_node_fin - 1
    #
    # # # right tail (surface 3, beam 4)
    i_surf = 3
    airfoil_distribution[we:we + n_elem_tail, :] = 0
    # airfoil_distribution[wn:wn + n_node_tail] = 0
    surface_distribution[we:we + n_elem_tail] = i_surf
    surface_m[i_surf] = m
    # XXX not very elegant
    aero_node[wn:] = True
    # chord[wn:wn + num_node_tail] = tail_chord
    # elastic_axis[wn:wn + num_node_main] = tail_ea
    for i_elem in range(we, we + n_elem_tail):
        for i_local_node in range(n_node_elem):
            twist[i_elem, i_local_node] = -0
    for i_elem in range(we, we + n_elem_tail):
        for i_local_node in range(n_node_elem):
            chord[i_elem, i_local_node] = chord_tail
            elastic_axis[i_elem, i_local_node] = ea_tail
            control_surface[i_elem, i_local_node] = 0

    we += n_elem_tail
    wn += n_node_tail
    #
    # # left tail (surface 4, beam 5)
    i_surf = 4
    airfoil_distribution[we:we + n_elem_tail, :] = 0
    # airfoil_distribution[wn:wn + n_node_tail - 1] = 0
    surface_distribution[we:we + n_elem_tail] = i_surf
    surface_m[i_surf] = m
    aero_node[wn:wn + n_node_tail - 1] = True
    # chord[wn:wn + num_node_tail] = tail_chord
    # elastic_axis[wn:wn + num_node_main] = tail_ea
    # twist[we:we + num_elem_tail] = -tail_twist
    for i_elem in range(we, we + n_elem_tail):
        for i_local_node in range(n_node_elem):
            twist[i_elem, i_local_node] = -0
    for i_elem in range(we, we + n_elem_tail):
        for i_local_node in range(n_node_elem):
            chord[i_elem, i_local_node] = chord_tail
            elastic_axis[i_elem, i_local_node] = ea_tail
            control_surface[i_elem, i_local_node] = 0
    we += n_elem_tail
    wn += n_node_tail


    with h5.File(route + '/' + case_name + '.aero.h5', 'a') as h5file:
        airfoils_group = h5file.create_group('airfoils')
        # add one airfoil
        naca_airfoil_main = airfoils_group.create_dataset('0', data=np.column_stack(
            generate_naca_camber(P=0, M=0)))
        naca_airfoil_tail = airfoils_group.create_dataset('1', data=np.column_stack(
            generate_naca_camber(P=0, M=0)))
        naca_airfoil_fin = airfoils_group.create_dataset('2', data=np.column_stack(
            generate_naca_camber(P=0, M=0)))

        # chord
        chord_input = h5file.create_dataset('chord', data=chord)
        dim_attr = chord_input .attrs['units'] = 'm'

        # twist
        twist_input = h5file.create_dataset('twist', data=twist)
        dim_attr = twist_input.attrs['units'] = 'rad'

        # airfoil distribution
        airfoil_distribution_input = h5file.create_dataset('airfoil_distribution', data=airfoil_distribution)

        surface_distribution_input = h5file.create_dataset('surface_distribution', data=surface_distribution)
        surface_m_input = h5file.create_dataset('surface_m', data=surface_m)
        m_distribution_input = h5file.create_dataset('m_distribution', data=m_distribution.encode('ascii', 'ignore'))

        aero_node_input = h5file.create_dataset('aero_node', data=aero_node)
        elastic_axis_input = h5file.create_dataset('elastic_axis', data=elastic_axis)

        control_surface_input = h5file.create_dataset('control_surface', data=control_surface)
        control_surface_deflection_input = h5file.create_dataset('control_surface_deflection', data=control_surface_deflection)
        control_surface_chord_input = h5file.create_dataset('control_surface_chord', data=control_surface_chord)
        control_surface_hinge_coord_input = h5file.create_dataset('control_surface_hinge_coord', data=control_surface_hinge_coord)
        control_surface_types_input = h5file.create_dataset('control_surface_type', data=control_surface_type)


def generate_naca_camber(M=0, P=0):
    mm = M*1e-2
    p = P*1e-1

    def naca(x, mm, p):
        if x < 1e-6:
            return 0.0
        elif x < p:
            return mm/(p*p)*(2*p*x - x*x)
        elif x > p and x < 1+1e-6:
            return mm/((1-p)*(1-p))*(1 - 2*p + 2*p*x - x*x)

    x_vec = np.linspace(0, 1, 1000)
    y_vec = np.array([naca(x, mm, p) for x in x_vec])
    return x_vec, y_vec


def generate_solver_file():
    file_name = route + '/' + case_name + '.solver.txt'
    settings = dict()
    settings['SHARPy'] = {'case': case_name,
                          'route': route,
                          'flow': flow,
                          'write_screen': 'on',
                          'write_log': 'on',
                          'log_folder': route + '/output/',
                          'log_file': case_name + '.log'}

    settings['BeamLoader'] = {'unsteady': 'on',
                              'orientation': algebra.euler2quat(np.array([roll,
                                                                          alpha,
                                                                          beta]))}

    settings['NonLinearStatic'] = {'print_info': 'off',
                                   'max_iterations': 150,
                                   'num_load_steps': 1,
                                   'delta_curved': 1e-8,
                                   'min_delta': tolerance,
                                   'gravity_on': gravity,
                                   'gravity': 9.81}

    settings['StaticUvlm'] = {'print_info': 'on',
                              'horseshoe': 'off',
                              'num_cores': 4,
                              'n_rollup': 1,
                              'rollup_dt': dt,
                              'rollup_aic_refresh': 1,
                              'rollup_tolerance': 1e-4,
                              'velocity_field_generator': 'SteadyVelocityField',
                              'velocity_field_input': {'u_inf': u_inf,
                                                       'u_inf_direction': [1., 0, 0]},
                              'rho': rho}

    settings['StaticCoupled'] = {'print_info': 'off',
                                 'structural_solver': 'NonLinearStatic',
                                 'structural_solver_settings': settings['NonLinearStatic'],
                                 'aero_solver': 'StaticUvlm',
                                 'aero_solver_settings': settings['StaticUvlm'],
                                 'max_iter': 100,
                                 'n_load_steps': n_step,
                                 'tolerance': fsi_tolerance,
                                 'relaxation_factor': relaxation_factor}

    settings['StaticTrim'] = {'solver': 'StaticCoupled',
                              'solver_settings': settings['StaticCoupled'],
                              'initial_alpha': alpha,
                              'initial_deflection': cs_deflection,
                              'initial_thrust': thrust}

    settings['Trim'] = {'solver': 'StaticCoupled',
                        'solver_settings': settings['StaticCoupled'],
                        'initial_alpha': alpha,
                        'initial_beta': beta,
                        'cs_indices': [0, 1],
                        'initial_cs_deflection': [cs_deflection, rudder_deflection],
                        'initial_thrust': [thrust]}

    settings['NonLinearDynamicCoupledStep'] = {'print_info': 'off',
                                               'max_iterations': 950,
                                               'delta_curved': 1e-6,
                                               'min_delta': tolerance,
                                               'newmark_damp': 5e-3,
                                               'gravity_on': gravity,
                                               'gravity': 9.81,
                                               'num_steps': n_tstep,
                                               'dt': dt}

    settings['StepUvlm'] = {'print_info': 'off',
                            'horseshoe': 'off',
                            'num_cores': 4,
                            'n_rollup': 100,
                            'convection_scheme': 2,
                            'rollup_dt': dt,
                            'rollup_aic_refresh': 1,
                            'rollup_tolerance': 1e-4,
                            # 'velocity_field_generator': 'TurbSimVelocityField',
                            # 'velocity_field_input': {'turbulent_field': '/home/ad214/Code/test_turbsim/TurbSim.h5',
<<<<<<< HEAD
                            #                          'offset': [30., 0., -10],
                            #                          'u_inf': 0.},
=======
                            #                          'offset': [30., 0., -15],
                            #                          'u_inf': 1.},
>>>>>>> 599b5301
                            'velocity_field_generator': 'GustVelocityField',
                            'velocity_field_input': {'u_inf': 0*u_inf,
                                                     'u_inf_direction': [1., 0, 0],
                                                     'gust_shape': '1-cos',
<<<<<<< HEAD
                                                     'gust_length': 30,
                                                     'gust_intensity': gust_intensity*u_inf,
                                                     'offset': 5.0,
=======
                                                     'gust_length': gust_length,
                                                     'gust_intensity': gust_intensity*u_inf,
                                                     'offset': 1.0,
>>>>>>> 599b5301
                                                     'span': span_main},
                            'rho': rho,
                            'n_time_steps': n_tstep,
                            'dt': dt}

    settings['DynamicCoupled'] = {'structural_solver': 'NonLinearDynamicCoupledStep',
                                  'structural_solver_settings': settings['NonLinearDynamicCoupledStep'],
                                  'aero_solver': 'StepUvlm',
                                  'aero_solver_settings': settings['StepUvlm'],
                                  'fsi_substeps': 200,
                                  'fsi_tolerance': fsi_tolerance,
                                  'relaxation_factor': relaxation_factor,
                                  'minimum_steps': 1,
                                  'relaxation_steps': 150,
                                  'final_relaxation_factor': 0.0,
                                  'n_time_steps': n_tstep,
                                  'dt': dt,
                                  'include_unsteady_force_contribution': 'off',
                                  'postprocessors': ['BeamLoads', 'BeamPlot', 'AerogridPlot'],
                                  'postprocessors_settings': {'BeamLoads': {'folder': route + '/output/',
                                                                            'csv_output': 'off'},
                                                              'BeamPlot': {'folder': route + '/output/',
                                                                           'include_rbm': 'on',
                                                                           'include_applied_forces': 'on'},
                                                              'AerogridPlot': {
                                                                  'folder': route + '/output/',
                                                                  'include_rbm': 'on',
                                                                  'include_applied_forces': 'on',
                                                                  'minus_m_star': 0}}}

    settings['AerogridLoader'] = {'unsteady': 'on',
                                  'aligned_grid': 'on',
                                  'mstar': int(80/tstep_factor),
                                  'freestream_dir': ['1', '0', '0']}

    settings['AerogridPlot'] = {'folder': route + '/output/',
                                'include_rbm': 'on',
                                'include_forward_motion': 'off',
                                'include_applied_forces': 'on',
                                'minus_m_star': 0,
                                'u_inf': u_inf,
                                'dt': dt}

    settings['AeroForcesCalculator'] = {'folder': route + '/output/forces',
                                        'write_text_file': 'on',
                                        'text_file_name': case_name + '_aeroforces.csv',
                                        'screen_output': 'on',
                                        'unsteady': 'off'}

    settings['BeamPlot'] = {'folder': route + '/output/',
                            'include_rbm': 'on',
                            'include_applied_forces': 'on',
                            'include_forward_motion': 'on'}

    # settings['BeamCsvOutput'] = {'folder': route + '/output/',
    #                              'output_pos': 'on',
    #                              'output_psi': 'on',
    #                              'screen_output': 'off'}

    settings['BeamLoads'] = {'folder': route + '/output/',
                             'csv_output': 'off'}

    import configobj
    config = configobj.ConfigObj()
    config.filename = file_name
    for k, v in settings.items():
        config[k] = v
    config.write()



clean_test_files()
generate_fem()
generate_aero_file()
generate_solver_file()<|MERGE_RESOLUTION|>--- conflicted
+++ resolved
@@ -12,7 +12,6 @@
         'AerogridLoader',
         # 'NonLinearStatic',
         # 'StaticUvlm',
-<<<<<<< HEAD
         'Trim',
         # 'StaticTrim',
         # 'StaticCoupled',
@@ -20,15 +19,6 @@
         # 'AerogridPlot',
         # 'BeamPlot',
         # 'DynamicCoupled',
-=======
-        # 'Trim',
-        # 'StaticTrim',
-        'StaticCoupled',
-        'BeamLoads',
-        'AerogridPlot',
-        'BeamPlot',
-        'DynamicCoupled',
->>>>>>> 599b5301
         ]
 
 
@@ -37,7 +27,6 @@
 rho = 0.08991
 
 # trim sigma = 1.5
-<<<<<<< HEAD
 alpha = 7.22905*np.pi/180
 beta = 0*np.pi/180
 roll = 0.0*np.pi/180
@@ -46,16 +35,6 @@
 rudder_deflection = 0
 thrust = 8.44719
 sigma = 1.5
-=======
-alpha = 7.94*np.pi/180
-beta = 0*np.pi/180
-roll = 0.0*np.pi/180
-gravity = 'on'
-cs_deflection = -2.01675*np.pi/180
-rudder_deflection = 0
-thrust = 7.7783
-sigma = 50
->>>>>>> 599b5301
 lambda_dihedral = 20*np.pi/180
 # trim sigma = 100
 # alpha = 8.17774068993*np.pi/180
@@ -74,20 +53,11 @@
 # sigma = 100
 # lambda_dihedral = 0*np.pi/180
 
-<<<<<<< HEAD
 gust_intensity = 0.0
 n_step = 1
 relaxation_factor = 0.
 tolerance = 1e-5
 fsi_tolerance = 1e-7
-=======
-gust_intensity = 0.
-gust_length = 30
-n_step = 1
-relaxation_factor = 0.1
-tolerance = 5e-3
-fsi_tolerance = 1e-8
->>>>>>> 599b5301
 
 # MODEL GEOMETRY
 # beam
@@ -706,26 +676,17 @@
                             'rollup_tolerance': 1e-4,
                             # 'velocity_field_generator': 'TurbSimVelocityField',
                             # 'velocity_field_input': {'turbulent_field': '/home/ad214/Code/test_turbsim/TurbSim.h5',
-<<<<<<< HEAD
                             #                          'offset': [30., 0., -10],
                             #                          'u_inf': 0.},
-=======
-                            #                          'offset': [30., 0., -15],
-                            #                          'u_inf': 1.},
->>>>>>> 599b5301
                             'velocity_field_generator': 'GustVelocityField',
                             'velocity_field_input': {'u_inf': 0*u_inf,
                                                      'u_inf_direction': [1., 0, 0],
                                                      'gust_shape': '1-cos',
-<<<<<<< HEAD
                                                      'gust_length': 30,
+                                                     'gust_length': gust_length,
                                                      'gust_intensity': gust_intensity*u_inf,
                                                      'offset': 5.0,
-=======
-                                                     'gust_length': gust_length,
-                                                     'gust_intensity': gust_intensity*u_inf,
                                                      'offset': 1.0,
->>>>>>> 599b5301
                                                      'span': span_main},
                             'rho': rho,
                             'n_time_steps': n_tstep,
