--- conflicted
+++ resolved
@@ -171,15 +171,9 @@
                            name + '.mb.h5',
                            name + '.solver.txt']
         for f in files_to_delete:
-<<<<<<< HEAD
-            os.remove(folder + f)
-
-        shutil.rmtree(folder + 'output/')
-=======
             os.remove(folder + '/' + f)
 
         shutil.rmtree(folder + '/output/')
->>>>>>> a774aa79
 
 if __name__=='__main__':
 
