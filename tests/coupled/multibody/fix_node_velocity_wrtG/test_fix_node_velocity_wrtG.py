--- conflicted
+++ resolved
@@ -178,15 +178,6 @@
                            self.name + '.mb.h5',
                            self.name + '.solver.txt']
         for f in files_to_delete:
-<<<<<<< HEAD
-            os.remove(folder + f)
-
-        try:
-            shutil.rmtree(folder + 'output/')
-        except FileNotFoundError:
-            pass
-=======
             os.remove(folder + '/' + f)
 
-        shutil.rmtree(folder + '/output/')
->>>>>>> a774aa79
+        shutil.rmtree(folder + '/output/')